--- conflicted
+++ resolved
@@ -266,7 +266,6 @@
 
             if should_process:
                 logging.info(f"Processing {self.id}, {image_name}...")
-<<<<<<< HEAD
                 try:
                     answer = self.ask_llm(image_paths)
                     self.save_request_answer(image_name, answer)
@@ -296,10 +295,6 @@
                         'scores': {},
                     }
                     self.save_request_answer(image_name, answer)
-=======
-                answer = self.ask_llm(image_paths, image_name)
-                self.save_request_answer(image_name, answer)
->>>>>>> d240e4f1
             else:
                 logging.info(f"Skipping {image_name} as the answer already exists.")
 
