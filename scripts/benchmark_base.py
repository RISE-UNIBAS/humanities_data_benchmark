""" This module contains the base class for all benchmark workflows. """
import importlib
import json
import logging
import os
import re
from abc import ABC, abstractmethod
from datetime import datetime
from pathlib import Path
from typing import Dict, List, Union, Pattern, Optional, Iterable, Set

from data_loader import read_file, write_file
from ai_client import create_ai_client, LLMResponse


class Benchmark(ABC):
    """ Base class for all benchmark workflows. """

    multi_image_support = False
    multi_text_support = False
    use_shared_context = False  # Enable multi-stage requests with shared context

    def __init__(self, config, api_key, benchmark_directory):
        """ Initialize the benchmark. """

        self.id = config.get('id')                          # Unique Test ID 'T0001'
        self.name = config.get('name')                      # Unique benchmark dataset name (=directory name)
        self.benchmark_dir = benchmark_directory            # Path to the benchmark directory
        self.provider = config['provider']                  # AI provider
        self.model = config['model']                        # Model name
        self.api_key = api_key                              # API key for the provider
        self.role_description = config.get('role_description')  # Role description for the system prompt
        self.prompt_file = config['prompt_file']            # Prompt file name
        self.date = datetime.now().strftime('%Y-%m-%d')     # Date of the benchmark run
<<<<<<< HEAD
        self.temperature = config.get('temperature', 0.5)  # Temperature setting for the model
        self.temperature = float(self.temperature)
=======
        try:                                                # Temperature setting for the model
            self.temperature = float(config.get('temperature', 0.5))
        except (ValueError, TypeError):
            self.temperature = 0.5
>>>>>>> f280b10c

        # Prompt
        if self.prompt_file is None or self.prompt_file == "":
            self.prompt_file = "prompt.txt"
        self.prompt_file_exists = os.path.exists(os.path.join(self.benchmark_dir, "prompts", self.prompt_file))
        self.prompt = None # Load later to allow dynamic formatting on request basis

        # Dataclass
        self.dataclass_name = config['dataclass']
        self.dataclass = self.load_dataclass()

        # Rules
        if config['rules'] == "":
            self.rules = None
        else:
            self.rules = json.loads(config['rules'])

        kwargs = {}
        if self.dataclass:
            kwargs["dataclass"] = self.dataclass

        self.client = create_ai_client(self.provider,
                                       self.api_key,
                                       system_prompt=self.role_description,
                                       **kwargs)

        # Shared context support (for multi-stage requests)
        self.conversation_id = None  # Track conversation for subsequent requests
        self.shared_context_established = False

        logging.debug(f"Initialized benchmark {config['name']}")

    def is_runnable(self) -> bool:
        """ Check if the benchmark is runnable. """
        if not self.prompt_file_exists:
            logging.error(f"Prompt not found for {self.name}")
            return False
        if not os.path.exists(self.benchmark_dir):
            logging.error(f"Benchmark directory not found: {self.benchmark_dir}")
            return False
        if not os.path.exists(os.path.join(self.benchmark_dir, "images")) and \
              not os.path.exists(os.path.join(self.benchmark_dir, "texts")):
            logging.error(f"'images' or 'texts' directory not found: {self.benchmark_dir}")
            return False
        if not os.path.exists(os.path.join(self.benchmark_dir, "ground_truths")):
            logging.error(f"Ground truths directory not found: {self.benchmark_dir}")
            return False
        if not self.provider in ["openai", "genai", "anthropic", "mistral", "openrouter", "scicore"]:
            logging.error(f"Invalid provider: {self.provider}")
            return False
        if not self.model:
            logging.error(f"Model not found for {self.name}")
            return False
        return True

    def load_prompt(self,
                    object_basename: str) -> str:
        """ Load the prompt from the benchmark directory. """
        prompt_path = os.path.join(self.benchmark_dir, "prompts", self.prompt_file)
        prompt = read_file(prompt_path)
        logging.debug(f"Loaded prompt from {prompt_path}")
        prompt_kwargs = self.get_prompt_kwargs(object_basename)
        if prompt_kwargs:
            try:
                return prompt.format(**prompt_kwargs)
            except KeyError as e:
                logging.error(f"Missing key in prompt formatting: {e}")
                return prompt
        return prompt

    def load_dataclass(self) -> None | type:
        """ Dynamically load a dataclass from dataclass.py """
        class_name = self.dataclass_name
        if class_name is None or class_name == "default" or class_name == "":
            return None

        try:
            dataclass_module = importlib.import_module(f"benchmarks.{self.name}.dataclass")
            logging.debug(f"Loaded dataclass {class_name}")
            return getattr(dataclass_module, class_name)
        except (ImportError, AttributeError) as e:
            raise ImportError(f"Could not load dataclass {class_name}: {e}")

    def load_ground_truth(self,
                          object_basename: str) -> dict:
        """ Load the ground truth from the benchmark directory. """

        ground_truth_path = os.path.join(self.benchmark_dir, "ground_truths", f"{object_basename}.json")
        ground_truth_text = read_file(ground_truth_path)

        if self.convert_truth_to_json:
            try:
                return json.loads(ground_truth_text)
            except json.JSONDecodeError as e:
                return {"error": "Invalid JSON format."}
        return {"response_text": ground_truth_text}

    @staticmethod
    def get_all_basenames(
            directories: Iterable[Union[str, Path]],
            page_pattern: Optional[Pattern] = None,
    ) -> List[str]:
        """
        Return all logical basenames across multiple directories.

        Parameters
        ----------
        directories : Iterable[str | Path]
            Directories to scan (non-recursive).
        page_pattern : Optional[regex]
            Regex matching a variable suffix (e.g. page number) that should be removed.
            If None: uses default "_p<digits>$" pattern.

        Returns
        -------
        List[str]
            Sorted list of unique basenames.
        """

        if page_pattern is None:
            # default pattern: _p001, _p1, _p00042 etc. just before extension
            page_pattern = re.compile(r"_p\d+$")

        basenames: Set[str] = set()

        for directory in directories:
            directory = Path(directory)
            if directory.is_dir():
                for item in directory.iterdir():
                    if not item.is_file():
                        continue

                    stem = item.stem  # filename without final .ext

                    # Strip page pattern if present
                    clean = page_pattern.sub("", stem)

                    basenames.add(clean)

        return sorted(basenames)

    @staticmethod
    def get_files_by_basename(
            directory: Union[str, Path],
            basename: Union[str, Pattern],
            group: bool = False,
            valid_extensions: Optional[List[str]] = None,
    ) -> List[Path]:
        """
        Return files in `directory` matching a given basename pattern.

        Parameters
        ----------
        directory : str or Path
            Directory to search (non-recursive).
        basename : str or compiled regex
            For exact match: 'xy'
            For group match: 'xy_' (matches xy_part1.ext, xy_part2.ext, ...)
        group : bool
            If False: exact basename.<ext>
            If True: basename*.<ext>, but only one final extension allowed.
        valid_extensions : list of str (optional)
            If provided, only files whose final extension is in the list are returned.

        Returns
        -------
        List[Path]
            Sorted list of full file paths.
        """
        directory = Path(directory)

        if isinstance(basename, str):
            if group:
                # basename*.<one-ext>
                pattern_str = rf"^{re.escape(basename)}[^.]*\.[^.]+$"
            else:
                # exact basename.<one-ext>
                pattern_str = rf"^{re.escape(basename)}\.[^.]+$"

            pattern = re.compile(pattern_str)
        else:
            pattern = basename  # custom regex already given

        matches: List[Path] = []

        for item in directory.iterdir():
            if item.is_file() and pattern.match(item.name):
                if valid_extensions:
                    if item.suffix.lower() in [e.lower() for e in valid_extensions]:
                        matches.append(item)
                else:
                    matches.append(item)

        return sorted(matches)

    def get_image_paths(self, object_basename: str) -> List[str]:
        """ Get the image paths for the object. """
        images_dir = os.path.join(self.benchmark_dir, 'images')
        if not os.path.exists(images_dir):
            return []
        paths = self.get_files_by_basename(images_dir, object_basename, group=self.multi_image_support)
        return [str(p) for p in paths]

    def get_text_paths(self, object_basename: str) -> List[str]:
        """ Get the text paths for the object. """
        texts_dir = os.path.join(self.benchmark_dir, 'texts')
        if not os.path.exists(texts_dir):
            return []
        paths = self.get_files_by_basename(texts_dir, object_basename, group=self.multi_text_support)
        return [str(p) for p in paths]

    def ask_llm(self, object_basename: str) -> LLMResponse:
        """ Ask the language model a question. """

        kwargs = {
            "temperature": self.temperature
        }
        image_paths = self.get_image_paths(object_basename)
        text_paths = self.get_text_paths(object_basename)
        self.prompt = self.load_prompt(object_basename)

        if image_paths:
            kwargs["images"] = image_paths
        if text_paths:
            kwargs["files"] = text_paths

        if self.dataclass:
            kwargs["response_format"] = self.dataclass

        # Add conversation continuation if shared context is enabled
        if self.use_shared_context and self.conversation_id:
            kwargs["conversation_id"] = self.conversation_id

        return self.client.prompt(self.model, self.prompt, **kwargs)

    def get_request_answer_path(self):
        return str(os.path.join('..', 'results', self.date, self.id))

    def get_request_answer_file_name(self, object_basename: str) -> str:
        """ Get the path to the answer file. """
        return os.path.join(self.get_request_answer_path(), self.get_request_name(object_basename) + ".json")

    def load_saved_answer(self, object_basename: str):
        """ Load a previously saved answer and score from file. """
        file_name = self.get_request_answer_file_name(object_basename)
        if not os.path.exists(file_name):
            return None, None

        try:
            answer_json_str = read_file(file_name)
            answer_data = json.loads(answer_json_str)
            score = answer_data.get('score', None)

            # Reconstruct Usage object
            usage_data = answer_data.get('usage', {})
            from ai_client.response import Usage
            from ai_client.pricing import calculate_cost

            input_cost = usage_data.get('input_cost_usd')
            output_cost = usage_data.get('output_cost_usd')
            estimated_cost = usage_data.get('estimated_cost_usd')

            # Recalculate costs if missing
            if input_cost is None or output_cost is None or estimated_cost is None:
                provider = answer_data.get('provider', '')
                model = answer_data.get('model', '')
                input_tokens = usage_data.get('input_tokens', 0)
                output_tokens = usage_data.get('output_tokens', 0)

                cost_result = calculate_cost(provider, model, input_tokens, output_tokens)
                if cost_result:
                    input_cost, output_cost, estimated_cost = cost_result

            usage = Usage(
                input_tokens=usage_data.get('input_tokens', 0),
                output_tokens=usage_data.get('output_tokens', 0),
                total_tokens=usage_data.get('total_tokens', 0),
                cached_tokens=usage_data.get('cached_tokens'),
                input_cost_usd=input_cost,
                output_cost_usd=output_cost,
                estimated_cost_usd=estimated_cost
            )

            # Reconstruct LLMResponse object
            timestamp_str = answer_data.get('timestamp')
            if timestamp_str:
                timestamp = datetime.fromisoformat(timestamp_str)
            else:
                timestamp = datetime.now()

            answer = LLMResponse(
                text=answer_data.get('text', ''),
                model=answer_data.get('model', ''),
                provider=answer_data.get('provider', ''),
                finish_reason=answer_data.get('finish_reason', ''),
                usage=usage,
                raw_response=answer_data.get('raw_response', {}),
                duration=answer_data.get('duration', 0.0),
                timestamp=timestamp,
                parsed=answer_data.get('parsed')
            )

            return answer, score
        except Exception as e:
            logging.warning(f"Failed to load saved answer for {object_basename}: {e}")
            return None, None

    def save_request_answer(self,
                            object_basename: str,
                            answer: LLMResponse,
                            score: dict) -> None:
        """ Save the answer to a file. """

        save_path = self.get_request_answer_path()
        os.makedirs(save_path, exist_ok=True)

        file_name = os.path.join(save_path,
                                 f"{self.get_request_name(object_basename)}.json")
        answer_json = answer.to_dict()
        answer_json['score'] = score
        try:
            raw_answer = answer.raw_response.json()
            answer_json['raw_response'] = raw_answer
        except Exception:
            logging.warning(f"Failed to save RAW answer for {object_basename}")

        write_file(file_name, answer_json)
        logging.info(f"Saved answer to {file_name}")

    def save_benchmark_score(self,
                             score: dict) -> None:
        """ Save the benchmark score to a file. """
        save_path = os.path.join('..', "results", self.date, self.id, "scoring.json")
        os.makedirs(os.path.dirname(save_path), exist_ok=True)
        write_file(save_path, score)

    def prepare_scoring_data(self,
                             answer: LLMResponse) -> dict:
        """ Prepare the data for scoring. """
        return answer.parsed


    def get_shared_context_files(self) -> List[str]:
        """
        Return list of file paths to send as shared context.
        This context is sent once at the beginning and can be referenced in subsequent requests.

        Override this method in your benchmark to specify shared context files.

        Returns:
            List of absolute file paths (e.g., ['/path/to/context/essay.txt'])

        Example:
            return [os.path.join(self.benchmark_dir, 'context', 'reference_document.txt')]
        """
        return []

    def get_shared_context_prompt(self) -> str:
        """
        Return the initial prompt to accompany shared context.

        This prompt is sent with the shared context files to establish the conversation.
        It should explain what the context is and what task will follow.

        Override this method in your benchmark to specify the initial prompt.

        Returns:
            Prompt text as string

        Example:
            return '''I have provided you with an essay. Please read it carefully.
            In subsequent messages, I will ask you to analyze various texts in relation to this essay.'''
        """
        return ""

    def _establish_shared_context(self):
        """
        Establish shared context by sending initial request with context files.

        This is called automatically by run() if use_shared_context=True.
        """
        if self.shared_context_established:
            logging.debug("Shared context already established, skipping")
            return

        shared_files = self.get_shared_context_files()
        shared_prompt = self.get_shared_context_prompt()

        if not shared_files and not shared_prompt:
            logging.warning("use_shared_context=True but no context files or prompt provided")
            return

        logging.info(f"Establishing shared context with {len(shared_files)} file(s)")

        # Send initial request to establish context
        kwargs = {}
        if shared_files:
            kwargs["files"] = shared_files
            kwargs["cache_context"] = True  # Signal to AI client to enable caching

        try:
            # This establishes the conversation/cache
            response = self.client.prompt(
                self.model,
                shared_prompt,
                **kwargs
            )

            # Store conversation ID for subsequent requests
            if hasattr(response, 'conversation_id'):
                self.conversation_id = response.conversation_id
                logging.info(f"Shared context established. Conversation ID: {self.conversation_id}")
            else:
                logging.info("Shared context sent (no conversation ID returned)")

            self.shared_context_established = True

        except Exception as e:
            logging.error(f"Failed to establish shared context: {e}")
            raise

    def before_run(self):
        """ Hook to run before the benchmark starts. """
        pass

    def after_run(self):
        """ Hook to run after the benchmark ends. """
        pass

    def before_object(self, object_basename: str):
        """ Hook to run before processing each object. """
        pass

    def after_object(self, object_basename: str):
        """ Hook to run after processing each object. """
        pass

    def run(self, regenerate_existing_results=True):
        """Run the benchmark."""

        logging.info(f"Running {self.get_title()}...")
        if not self.is_runnable():
            logging.error(f"Skipping {self.get_title()} (not runnable).")
            return

        self.before_run()

        # Establish shared context if enabled
        if self.use_shared_context:
            self._establish_shared_context()

        images_dir = os.path.join(self.benchmark_dir, 'images')
        texts_dir = os.path.join(self.benchmark_dir, 'texts')
        object_basenames = self.get_all_basenames([images_dir, texts_dir],
                                                  page_pattern=re.compile(r"_p\d+$")) # TODO
        logging.info(f"Found {len(object_basenames)} objects to process.")

        # Process each object
        benchmark_scores = []
        all_answers = []
        for object_basename in object_basenames:

            answer_file_name = self.get_request_answer_file_name(object_basename)
            should_process = (regenerate_existing_results and os.path.exists(answer_file_name)) or \
                             (not os.path.exists(answer_file_name))
            should_process = should_process and (not self.skip_object(object_basename))

            self.before_object(object_basename)
            if should_process:
                logging.info(f"Processing {self.id}, {object_basename}...")
                answer = self.ask_llm(object_basename)
                ground_truth = self.load_ground_truth(object_basename)
                score = self.score_request_answer(object_basename, answer, ground_truth)
                self.save_request_answer(object_basename, answer, score)
                benchmark_scores.append(score)
                all_answers.append(answer)
                logging.info(f"Finished {object_basename} with score: {score}")
            else:
                logging.info(f"Skipping {self.id}, {object_basename}...")
                # Load existing saved results
                saved_answer, saved_score = self.load_saved_answer(object_basename)
                benchmark_scores.append(saved_score)
                all_answers.append(saved_answer)
            self.after_object(object_basename)

        # Score the benchmark
        benchmark_score = self.score_benchmark(benchmark_scores)
        logging.info(f"Benchmark score: {benchmark_score}")

        # Calculate cost based on usage tokens and pricing data
        cost_summary = self.calculate_cost(all_answers)
        benchmark_score['cost_summary'] = cost_summary
        logging.info(f"Cost summary: {cost_summary}")

        self.save_benchmark_score(benchmark_score)

        self.after_run()

    @staticmethod
    def calculate_cost(all_answers):
        total_output_tokens = 0
        total_input_tokens = 0
        total_cached_tokens = 0
        total_input_cost = 0.0
        total_output_cost = 0.0
        total_cost = 0.0

        for answer in all_answers:
            if answer is None:
                continue
            total_output_tokens += answer.usage.output_tokens
            total_input_tokens += answer.usage.input_tokens
            if answer.usage.cached_tokens:
                total_cached_tokens += answer.usage.cached_tokens
            if answer.usage.input_cost_usd:
                total_input_cost += answer.usage.input_cost_usd
            if answer.usage.output_cost_usd:
                total_output_cost += answer.usage.output_cost_usd
            if answer.usage.estimated_cost_usd:
                total_cost += answer.usage.estimated_cost_usd

        return {
            'total_input_tokens': total_input_tokens,
            'total_output_tokens': total_output_tokens,
            'total_tokens': total_input_tokens + total_output_tokens,
            'input_cost_usd': total_input_cost,
            'output_cost_usd': total_output_cost,
            'total_cost_usd': total_cost,
        }

    def get_request_name(self, object_basename: str) -> str:
        """ Get the name of the request. """
        return f"request_{self.id}_{object_basename}"


    @abstractmethod
    def score_request_answer(self,
                             object_basename: str,
                             response: LLMResponse,
                             ground_truth: dict) -> dict:
        """ Score the response. """
        pass

    @abstractmethod
    def score_benchmark(self, all_scores):
        """ Score the benchmark. """
        pass

    def remove_none_values(self) -> bool:
        """If True, remove None values from the response before scoring."""
        return True


    def convert_truth_to_json(self) -> bool:
        """If the result is a JSON string, convert it to a JSON object."""
        return True

    def resize_images(self) -> bool:
        """If images are too large, resize them before sending to the model."""
        return False

    def get_title(self) -> str:
        """Title of the benchmark. Used in the result table."""
        return f"{self.name} ({self.provider}/{self.model})"

    def get_prompt_kwargs(self,
                          filename: str) -> Dict:
        """If the prompt file contains file information."""
        return {}

    def skip_object(self,
                    object_basename: str) -> bool:
        """ Skip object. """
        return False


class DefaultBenchmark(Benchmark):
    """ Default benchmark class. """

    def score_benchmark(self, all_scores):
        """ Score the benchmark. """
        return {"score": "niy"}

    def score_request_answer(self,
                             image_name: str,
                             response: dict,
                             ground_truth: dict) -> dict:
        """ Score the response. """
        return {}<|MERGE_RESOLUTION|>--- conflicted
+++ resolved
@@ -32,15 +32,10 @@
         self.role_description = config.get('role_description')  # Role description for the system prompt
         self.prompt_file = config['prompt_file']            # Prompt file name
         self.date = datetime.now().strftime('%Y-%m-%d')     # Date of the benchmark run
-<<<<<<< HEAD
-        self.temperature = config.get('temperature', 0.5)  # Temperature setting for the model
-        self.temperature = float(self.temperature)
-=======
         try:                                                # Temperature setting for the model
             self.temperature = float(config.get('temperature', 0.5))
         except (ValueError, TypeError):
             self.temperature = 0.5
->>>>>>> f280b10c
 
         # Prompt
         if self.prompt_file is None or self.prompt_file == "":
