import csv
import importlib
import os
import sys
import time
from benchmark_base import Benchmark, DefaultBenchmark
from dotenv import load_dotenv
import logging

# Add project root to sys.path
sys.path.insert(0, os.path.abspath(os.path.join(os.path.dirname(__file__), '..')))
load_dotenv()
print(os.getenv("GENAI_API_KEY"))
REGENERATE_RESULTS = False

BENCHMARKS_DIR = '../benchmarks'
REPORTS_DIR = "../docs"
CONFIG_FILE = os.path.join(BENCHMARKS_DIR, 'benchmarks_tests.csv')

# Configure logging
logging.basicConfig(
    level=logging.INFO,
    format="%(asctime)s %(levelname)s:%(name)s:%(message)s",
    handlers=[
        #logging.FileHandler(f"logs/{time.strftime('%Y%m%d-%H%M%S')}.log"),
        logging.StreamHandler(),
    ]
)


def get_api_key(provider):
    """Get the API key for the provider."""
    api_key = os.getenv(f'{provider.upper()}_API_KEY')
    if not api_key:
        raise ValueError(f"No API key found for {provider.upper()}")
    return api_key


def load_benchmark(test_config, date=None):
    """Load the benchmark class from the benchmark folder."""
    benchmark_name = test_config['name']
    api_key = get_api_key(test_config['provider'])
    benchmark_path = os.path.join(BENCHMARKS_DIR, benchmark_name)
    benchmark_file = os.path.join(benchmark_path, 'benchmark.py')

    if os.path.isfile(benchmark_file):
        spec = importlib.util.spec_from_file_location("benchmark_module", benchmark_file)
        benchmark_module = importlib.util.module_from_spec(spec)
        spec.loader.exec_module(benchmark_module)
        # Class must have the same name as the benchmark folder but in CamelCase
        class_name = ''.join(part.capitalize() for part in benchmark_name.split('_'))
        benchmark_class = getattr(benchmark_module, class_name)
        logging.info(f"Loaded {benchmark_name} from {benchmark_file}")
        return benchmark_class(test_config, api_key, benchmark_path, date)
    else:
        logging.info(f"Loaded {benchmark_name} from Benchmark class")
        return DefaultBenchmark(test_config, api_key, benchmark_path, date)


def create_result_table(results):
    # First, gather all possible scores to handle missing data
    scores = set()
    for val in results.values():
        scores.update(val.keys())

    scores = sorted(scores)

    # Create header
    header = "key | " + " | ".join(scores)
    separator = " | ".join(['---'] * (len(scores) + 1))

    # Build rows
    rows = []
    for key, val in results.items():
        row = [key]
        for score in scores:
            row.append(str(val.get(score, '-')))
        rows.append(" | ".join(row))

    # Combine everything
    md_table = f"{header}\n{separator}\n" + "\n".join(rows)

    table_path = os.path.join("..", "benchmarks", 'result_table.md')
    with open(table_path, 'w', encoding='utf-8') as f:
        f.write(md_table)


def main(limit_to: list[str] = None, dates: list[str] = None):
    """ Main function to run benchmarks.

    This function reads the configuration file, loads the benchmarks,
    and runs each benchmark based on the configuration.

    :param limit_to: Optional list of benchmark ids (such as T0001, T0099) to limit the execution to, defaults to None
    :param dates: Optional list of dates (YYYY-MM-DD format) to limit the execution to, defaults to None
    """

    with open(CONFIG_FILE, newline='', encoding='utf-8') as csvfile:
        tests = csv.DictReader(csvfile)
        for test_config in tests:
            if limit_to and test_config['id'] not in limit_to:
                continue
            if test_config.get('legacy_test', 'false').lower() == 'false':
                if dates:
                    for date in dates:
                        benchmark = load_benchmark(test_config, date)
                        if benchmark.is_runnable():
                            logging.info(f"Running {benchmark.get_title()} for date {date}...")
                            benchmark.run(regenerate_existing_results=REGENERATE_RESULTS)
                        else:
                            logging.error(f"Skipping {benchmark.get_title()} for date {date} (not runnable).")
                else:
                    benchmark = load_benchmark(test_config)
                    if benchmark.is_runnable():
                        logging.info(f"Running {benchmark.get_title()}...")
                        benchmark.run(regenerate_existing_results=REGENERATE_RESULTS)
                    else:
                        logging.error(f"Skipping {benchmark.get_title()} (not runnable).")

<<<<<<< HEAD
if __name__ == "__main__":
    main(limit_to=["T66"],
         dates=["2025-04-15"])
    # main(]) #"T46", "T47"""
=======
>>>>>>> 471c58ce

if __name__ == "__main__":
    main(limit_to=["T0106"])<|MERGE_RESOLUTION|>--- conflicted
+++ resolved
@@ -117,13 +117,5 @@
                     else:
                         logging.error(f"Skipping {benchmark.get_title()} (not runnable).")
 
-<<<<<<< HEAD
-if __name__ == "__main__":
-    main(limit_to=["T66"],
-         dates=["2025-04-15"])
-    # main(]) #"T46", "T47"""
-=======
->>>>>>> 471c58ce
-
 if __name__ == "__main__":
     main(limit_to=["T0106"])