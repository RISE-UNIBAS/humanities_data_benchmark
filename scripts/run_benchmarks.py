import csv
import importlib
import os
import sys
import time
from benchmark_base import Benchmark, DefaultBenchmark
from dotenv import load_dotenv
import logging

# Add project root to sys.path
sys.path.insert(0, os.path.abspath(os.path.join(os.path.dirname(__file__), '..')))
load_dotenv()

REGENERATE_RESULTS = False

BENCHMARKS_DIR = '../benchmarks'
REPORTS_DIR = "../docs"
CONFIG_FILE = os.path.join(BENCHMARKS_DIR, 'benchmarks_tests.csv')

# Configure logging
logging.basicConfig(
    level=logging.INFO,
    format="%(asctime)s %(levelname)s:%(name)s:%(message)s",
    handlers=[
        logging.FileHandler(f"logs/{time.strftime('%Y%m%d-%H%M%S')}.log"),
        logging.StreamHandler(),
    ]
)


def get_api_key(provider):
    """Get the API key for the provider."""
    api_key = os.getenv(f'{provider.upper()}_API_KEY')
    if not api_key:
        raise ValueError(f"No API key found for {provider.upper()}")
    return api_key


def load_benchmark(test_config):
    """Load the benchmark class from the benchmark folder."""
    benchmark_name = test_config['name']
    api_key = get_api_key(test_config['provider'])
    benchmark_path = os.path.join(BENCHMARKS_DIR, benchmark_name)
    benchmark_file = os.path.join(benchmark_path, 'benchmark.py')

    if os.path.isfile(benchmark_file):
        spec = importlib.util.spec_from_file_location("benchmark_module", benchmark_file)
        benchmark_module = importlib.util.module_from_spec(spec)
        spec.loader.exec_module(benchmark_module)
        # Class must have the same name as the benchmark folder but in CamelCase
        class_name = ''.join(part.capitalize() for part in benchmark_name.split('_'))
        benchmark_class = getattr(benchmark_module, class_name)
        logging.info(f"Loaded {benchmark_name} from {benchmark_file}")
        return benchmark_class(test_config, api_key, benchmark_path)
    else:
        logging.info(f"Loaded {benchmark_name} from Benchmark class")
        return DefaultBenchmark(test_config, api_key, benchmark_path)


def create_result_table(results):
    # First, gather all possible scores to handle missing data
    scores = set()
    for val in results.values():
        scores.update(val.keys())

    scores = sorted(scores)

    # Create header
    header = "key | " + " | ".join(scores)
    separator = " | ".join(['---'] * (len(scores) + 1))

    # Build rows
    rows = []
    for key, val in results.items():
        row = [key]
        for score in scores:
            row.append(str(val.get(score, '-')))
        rows.append(" | ".join(row))

    # Combine everything
    md_table = f"{header}\n{separator}\n" + "\n".join(rows)

    table_path = os.path.join("..", "benchmarks", 'result_table.md')
    with open(table_path, 'w', encoding='utf-8') as f:
        f.write(md_table)


def main(limit_to: list[str] = None):
    """ Main function to run benchmarks.

    This function reads the configuration file, loads the benchmarks,
    and runs each benchmark based on the configuration.
<<<<<<< HEAD
    It also generates a Markdown table of results.
=======
    It also generates a markdown table of results.
>>>>>>> 40307f64

    :param limit_to: Optional list of benchmark ids (such as T01, T99) to limit the execution to, defaults to None
    """

    with open(CONFIG_FILE, newline='', encoding='utf-8') as csvfile:
        tests = csv.DictReader(csvfile)
        for test_config in tests:
            if limit_to and test_config['id'] not in limit_to:
                continue
            if test_config.get('legacy_test', 'false').lower() == 'false':
                benchmark = load_benchmark(test_config)
                if benchmark.is_runnable():
                    logging.info(f"Running {benchmark.get_title()}...")
                    benchmark.run(regenerate_existing_results=REGENERATE_RESULTS)
                else:
                    logging.error(f"Skipping {benchmark.get_title()} (not runnable).")


if __name__ == "__main__":
    main()<|MERGE_RESOLUTION|>--- conflicted
+++ resolved
@@ -90,11 +90,7 @@
 
     This function reads the configuration file, loads the benchmarks,
     and runs each benchmark based on the configuration.
-<<<<<<< HEAD
-    It also generates a Markdown table of results.
-=======
     It also generates a markdown table of results.
->>>>>>> 40307f64
 
     :param limit_to: Optional list of benchmark ids (such as T01, T99) to limit the execution to, defaults to None
     """
